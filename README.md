--- conflicted
+++ resolved
@@ -10,13 +10,9 @@
 
 In addition to a general improvement for data integration and clustering, we are proud to present gene2peak. This feature provides insight into associations between genes and peaks in single cells by performing in silico perturbations and accumulating cell-type specific changes in the transcriotion or chromatin landscape of multiome data.
 
-<<<<<<< HEAD
 ## Documentation
 
 Find out more and keep updated on our [documentation page](https://multidgd.readthedocs.io/en/latest/).
-=======
-**Detailed documentation in progress.**
->>>>>>> acc9edb2
 
 ## Installation
 
